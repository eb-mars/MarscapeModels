--- conflicted
+++ resolved
@@ -1,8 +1,4 @@
-<<<<<<< HEAD
-from landlab.components import FastscapeEroder, FlowAccumulator, DepressionFinderAndRouter, LinearDiffuser, LakeMapperBarnes
-=======
-from landlab.components import FastscapeEroder, FlowAccumulator, DepressionFinderAndRouter, LinearDiffuser
->>>>>>> f6004b4f
+from landlab.components import FastscapeEroder, FlowAccumulator, DepressionFinderAndRouter, LinearDiffuser, LakeMapperBarnes, LinearDiffuser
 import numpy as np
 from landlab.io import write_esri_ascii
 import os
@@ -28,14 +24,9 @@
         
         # Instantiate flow accumulator, dpression finder, and fastscape eroder components
         self.fr = FlowAccumulator(self.grid, flow_director = flow_director)
-<<<<<<< HEAD
         # self.df = DepressionFinderAndRouter(self.grid)
         self.df = LakeMapperBarnes(self.grid, method='D8')
-        # self.ld = LinearDiffuser(self.grid, linear_diffusivity=0.01)
-=======
-        self.df = DepressionFinderAndRouter(self.grid)
         self.ld = LinearDiffuser(self.grid, linear_diffusivity = diffusivity)  
->>>>>>> f6004b4f
 
         if rain_variability == False: 
             self.fsc = FastscapeEroder(self.grid, K_sp, m_sp, n_sp, discharge_field='drainage_area')
