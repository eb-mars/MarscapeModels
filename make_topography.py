--- conflicted
+++ resolved
@@ -106,7 +106,63 @@
             
     return grid # Return the modified grid
 
-<<<<<<< HEAD
+def add_layered_lithology(grid, layer_thickness=200.0, K_rock_1=1e-6, K_rock_2=5e-6):
+    """
+    Adds horizontal layers of two rock types to the grid.
+
+    This function creates a 'K_sp' field on the grid, alternating between
+    two erodibility values based on the y-coordinate.
+
+    Parameters:
+        grid (RasterModelGrid): The Landlab grid to modify.
+        layer_thickness (float): The thickness of each rock layer in meters.
+        K_rock_1 (float): Erodibility of the first rock type.
+        K_rock_2 (float): Erodibility of the second rock type.
+
+    Returns:
+        The modified grid with the 'K_sp' field.
+    """
+    # Create the erodibility field, defaulting to the first rock type
+    K_sp = grid.add_ones('K_sp', at='node') * K_rock_1
+    
+    # Calculate which layer each node belongs to by dividing its y-coordinate by the thickness
+    # The modulo operator (%) determines if a layer is even or odd
+    layer_number = (grid.y_of_node // layer_thickness) % 2
+    
+    # Assign the second rock type to all nodes in the 'odd' numbered layers (layer_number == 1)
+    K_sp[layer_number == 1] = K_rock_2
+    
+    return grid
+
+def add_split_lithology(grid, K_left=1e-6, K_right=5e-6):
+    """
+    Adds a vertically split lithology to the grid.
+
+    This function creates a 'K_sp' field with one rock type on the left
+    half of the grid and another on the right half.
+
+    Args:
+        grid (RasterModelGrid): The Landlab grid to modify.
+        K_left (float): Erodibility of the left-side rock type.
+        K_right (float): Erodibility of the right-side rock type.
+
+    Returns:
+        The modified grid with the 'K_sp' field.
+    """
+    # Create the erodibility field, defaulting to the left-side value
+    K_sp = grid.add_ones('K_sp', at='node') * K_left
+    
+    # Find the x-coordinate of the grid's midpoint
+    midpoint_x = grid.extent[0] / 2.0
+    
+    # Find all nodes whose x-coordinate is in the right half of the grid
+    right_side_nodes = np.where(grid.x_of_node >= midpoint_x)[0]
+    
+    # Assign the right-side erodibility to those nodes
+    K_sp[right_side_nodes] = K_right
+    
+    return grid
+
 def import_topography(filename, cell_size):
     """
     Imports a topography from a GeoTIFF file and returns a grid at the same resolution as the synthetic landscapes
@@ -149,61 +205,4 @@
         resampling=Resampling.bilinear  
     )
     grid = RasterModelGrid((new_height, new_width), xy_spacing=cell_size, at='node')
-=======
-def add_layered_lithology(grid, layer_thickness=200.0, K_rock_1=1e-6, K_rock_2=5e-6):
-    """
-    Adds horizontal layers of two rock types to the grid.
-
-    This function creates a 'K_sp' field on the grid, alternating between
-    two erodibility values based on the y-coordinate.
-
-    Parameters:
-        grid (RasterModelGrid): The Landlab grid to modify.
-        layer_thickness (float): The thickness of each rock layer in meters.
-        K_rock_1 (float): Erodibility of the first rock type.
-        K_rock_2 (float): Erodibility of the second rock type.
-
-    Returns:
-        The modified grid with the 'K_sp' field.
-    """
-    # Create the erodibility field, defaulting to the first rock type
-    K_sp = grid.add_ones('K_sp', at='node') * K_rock_1
-    
-    # Calculate which layer each node belongs to by dividing its y-coordinate by the thickness
-    # The modulo operator (%) determines if a layer is even or odd
-    layer_number = (grid.y_of_node // layer_thickness) % 2
-    
-    # Assign the second rock type to all nodes in the 'odd' numbered layers (layer_number == 1)
-    K_sp[layer_number == 1] = K_rock_2
-    
-    return grid
-
-def add_split_lithology(grid, K_left=1e-6, K_right=5e-6):
-    """
-    Adds a vertically split lithology to the grid.
-
-    This function creates a 'K_sp' field with one rock type on the left
-    half of the grid and another on the right half.
-
-    Args:
-        grid (RasterModelGrid): The Landlab grid to modify.
-        K_left (float): Erodibility of the left-side rock type.
-        K_right (float): Erodibility of the right-side rock type.
-
-    Returns:
-        The modified grid with the 'K_sp' field.
-    """
-    # Create the erodibility field, defaulting to the left-side value
-    K_sp = grid.add_ones('K_sp', at='node') * K_left
-    
-    # Find the x-coordinate of the grid's midpoint
-    midpoint_x = grid.extent[0] / 2.0
-    
-    # Find all nodes whose x-coordinate is in the right half of the grid
-    right_side_nodes = np.where(grid.x_of_node >= midpoint_x)[0]
-    
-    # Assign the right-side erodibility to those nodes
-    K_sp[right_side_nodes] = K_right
-    
->>>>>>> d344c210
     return grid