# run_simulation.py
from model import TopoModel
from make_topography import create_tilted_landscape, add_checkerboard_lithology
from landlab.plot import imshow_grid
from load import load_params
import matplotlib.pyplot as plt

#Parameters (temporary -- eventually unpack from params_default.txt)
runs = 10

<<<<<<< HEAD
# --- Experiment 1: Tilted landscape with two rock types ---

=======
>>>>>>> 0069b3b5
#### LOAD PARAMETERS FROM PARAMETER FILE
params = load_params(txt); ## parameter dictionary
name = params['model_name'];
seed = params['seed']; 
grid_size = params['grid_size']; 
cell_size = params['cell_size'];
slope = params['slope']; 
rf = params['rf'];
xy = int(grid_size/cell_size);
flow_director = params[flow_director];
K_sp = params['K_sp']; 
m_sp = params['m_sp']; 
n_sp = params['n_sp']; 
runoff_rate = params['runoff_rate']; 
rain_variability = params['rain_variability'];
dt = params['dt']; 
steps = params['steps'];
## boundary conditions (True = closed, False = open);
## in mg.set_closed_boundaries(West, North, East, South);
West = params['West'];
North = params['North'];
East = params['East'];
South = params['South']; 

# --- Experiment 1: Tilted landscape with two rock types --- 🏗️🧱
# 1. Create the initial topography
initial_grid = create_tilted_landscape(rows=50, cols=100)

# 2. Add a lithology pattern to it
final_grid = add_checkerboard_lithology(initial_grid)

# 2a. (optional) Create an array of rainfall to add at each step
##  find the value: -- GEL / time / grid number of nodes
##  create array of same size as grid, with every entry = the value above. 


# 3. Create a model instance with the prepared grid
model_run = TopoModel(K_sp, m_sp, n_sp, flow_director)

# 4. Run the model
print("Starting model run...")
model_run.run_model(runtime=500000) # Run for 500,000 years
print("Model run complete.")

# 5. Visualize the result
imshow_grid(
    model_run.grid, 
    'topographic__elevation',
    cmap='terrain',
    grid_units=('m', 'm')
)
plt.title("Final Topography")
plt.show()<|MERGE_RESOLUTION|>--- conflicted
+++ resolved
@@ -8,11 +8,8 @@
 #Parameters (temporary -- eventually unpack from params_default.txt)
 runs = 10
 
-<<<<<<< HEAD
 # --- Experiment 1: Tilted landscape with two rock types ---
 
-=======
->>>>>>> 0069b3b5
 #### LOAD PARAMETERS FROM PARAMETER FILE
 params = load_params(txt); ## parameter dictionary
 name = params['model_name'];
