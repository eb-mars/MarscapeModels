test_scripts/*
__pycache__/*
<<<<<<< HEAD
dems/*
=======
*.asc
>>>>>>> 74d3162c
<|MERGE_RESOLUTION|>--- conflicted
+++ resolved
@@ -1,7 +1,4 @@
 test_scripts/*
 __pycache__/*
-<<<<<<< HEAD
-dems/*
-=======
 *.asc
->>>>>>> 74d3162c
+dems/*