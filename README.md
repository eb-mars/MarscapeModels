# MarscapeModels
<<<<<<< HEAD

### contributors: E. Bamber, G. Fanson, Z. Koh
=======
This is a little test line to try out merge conflicts. I'm Grace!
>>>>>>> 64da81c0
<|MERGE_RESOLUTION|>--- conflicted
+++ resolved
@@ -1,7 +1,4 @@
 # MarscapeModels
-<<<<<<< HEAD
 
 ### contributors: E. Bamber, G. Fanson, Z. Koh
-=======
-This is a little test line to try out merge conflicts. I'm Grace!
->>>>>>> 64da81c0
+This is a little test line to try out merge conflicts. I'm Grace!